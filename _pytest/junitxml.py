"""
    report test results in JUnit-XML format,
    for use with Jenkins and build integration servers.


Based on initial code from Ross Lawley.

Output conforms to https://github.com/jenkinsci/xunit-plugin/blob/master/
src/main/resources/org/jenkinsci/plugins/xunit/types/model/xsd/junit-10.xsd
"""
from __future__ import absolute_import, division, print_function

import functools
import py
import os
import re
import sys
import time
import pytest
from _pytest import nodes
from _pytest.config import filename_arg

# Python 2.X and 3.X compatibility
if sys.version_info[0] < 3:
    from codecs import open
else:
    unichr = chr
    unicode = str
    long = int


class Junit(py.xml.Namespace):
    pass


# We need to get the subset of the invalid unicode ranges according to
# XML 1.0 which are valid in this python build.  Hence we calculate
# this dynamically instead of hardcoding it.  The spec range of valid
# chars is: Char ::= #x9 | #xA | #xD | [#x20-#xD7FF] | [#xE000-#xFFFD]
#                    | [#x10000-#x10FFFF]
_legal_chars = (0x09, 0x0A, 0x0d)
_legal_ranges = (
    (0x20, 0x7E), (0x80, 0xD7FF), (0xE000, 0xFFFD), (0x10000, 0x10FFFF),
)
_legal_xml_re = [
    unicode("%s-%s") % (unichr(low), unichr(high))
    for (low, high) in _legal_ranges if low < sys.maxunicode
]
_legal_xml_re = [unichr(x) for x in _legal_chars] + _legal_xml_re
illegal_xml_re = re.compile(unicode('[^%s]') % unicode('').join(_legal_xml_re))
del _legal_chars
del _legal_ranges
del _legal_xml_re

_py_ext_re = re.compile(r"\.py$")


def bin_xml_escape(arg):
    def repl(matchobj):
        i = ord(matchobj.group())
        if i <= 0xFF:
            return unicode('#x%02X') % i
        else:
            return unicode('#x%04X') % i

    return py.xml.raw(illegal_xml_re.sub(repl, py.xml.escape(arg)))


class _NodeReporter(object):
    def __init__(self, nodeid, xml):

        self.id = nodeid
        self.xml = xml
        self.add_stats = self.xml.add_stats
        self.duration = 0
        self.properties = []
        self.nodes = []
        self.testcase = None
        self.attrs = {}

    def append(self, node):
        self.xml.add_stats(type(node).__name__)
        self.nodes.append(node)

    def add_property(self, name, value):
        self.properties.append((str(name), bin_xml_escape(value)))

    def add_attribute(self, name, value):
        self.attrs[str(name)] = bin_xml_escape(value)

    def make_properties_node(self):
        """Return a Junit node containing custom properties, if any.
        """
        if self.properties:
            return Junit.properties([
                Junit.property(name=name, value=value)
                for name, value in self.properties
            ])
        return ''

    def record_testreport(self, testreport):
        assert not self.testcase
        names = mangle_test_address(testreport.nodeid)
        existing_attrs = self.attrs
        classnames = names[:-1]
        if self.xml.prefix:
            classnames.insert(0, self.xml.prefix)
        attrs = {
            "classname": ".".join(classnames),
            "name": bin_xml_escape(names[-1]),
            "file": testreport.location[0],
        }
        if testreport.location[1] is not None:
            attrs["line"] = testreport.location[1]
        if hasattr(testreport, "url"):
            attrs["url"] = testreport.url
        self.attrs = attrs
        self.attrs.update(existing_attrs)  # restore any user-defined attributes

    def to_xml(self):
        testcase = Junit.testcase(time=self.duration, **self.attrs)
        testcase.append(self.make_properties_node())
        for node in self.nodes:
            testcase.append(node)
        return testcase

    def _add_simple(self, kind, message, data=None):
        data = bin_xml_escape(data)
        node = kind(data, message=message)
        self.append(node)

    def write_captured_output(self, report):
        content_out = report.capstdout
        content_log = report.caplog
        content_err = report.capstderr

        if content_log or content_out:
            if content_log and self.xml.logging == 'system-out':
                if content_out:
                    # syncing stdout and the log-output is not done yet. It's
                    # probably not worth the effort. Therefore, first the captured
                    # stdout is shown and then the captured logs.
                    content = '\n'.join([
                        ' Captured Stdout '.center(80, '-'),
                        content_out,
                        '',
                        ' Captured Log '.center(80, '-'),
                        content_log])
                else:
                    content = content_log
            else:
                content = content_out

            if content:
                tag = getattr(Junit, 'system-out')
                self.append(tag(bin_xml_escape(content)))

        if content_log or content_err:
            if content_log and self.xml.logging == 'system-err':
                if content_err:
                    content = '\n'.join([
                        ' Captured Stderr '.center(80, '-'),
                        content_err,
                        '',
                        ' Captured Log '.center(80, '-'),
                        content_log])
                else:
                    content = content_log
            else:
                content = content_err

            if content:
                tag = getattr(Junit, 'system-err')
                self.append(tag(bin_xml_escape(content)))

    def append_pass(self, report):
        self.add_stats('passed')

    def append_failure(self, report):
        # msg = str(report.longrepr.reprtraceback.extraline)
        if hasattr(report, "wasxfail"):
            self._add_simple(
                Junit.skipped,
                "xfail-marked test passes unexpectedly")
        else:
            if hasattr(report.longrepr, "reprcrash"):
                message = report.longrepr.reprcrash.message
            elif isinstance(report.longrepr, (unicode, str)):
                message = report.longrepr
            else:
                message = str(report.longrepr)
            message = bin_xml_escape(message)
            fail = Junit.failure(message=message)
            fail.append(bin_xml_escape(report.longrepr))
            self.append(fail)

    def append_collect_error(self, report):
        # msg = str(report.longrepr.reprtraceback.extraline)
        self.append(Junit.error(bin_xml_escape(report.longrepr),
                                message="collection failure"))

    def append_collect_skipped(self, report):
        self._add_simple(
            Junit.skipped, "collection skipped", report.longrepr)

    def append_error(self, report):
        if getattr(report, 'when', None) == 'teardown':
            msg = "test teardown failure"
        else:
            msg = "test setup failure"
        self._add_simple(
            Junit.error, msg, report.longrepr)

    def append_skipped(self, report):
        if hasattr(report, "wasxfail"):
            self._add_simple(
                Junit.skipped, "expected test failure", report.wasxfail
            )
        else:
            filename, lineno, skipreason = report.longrepr
            if skipreason.startswith("Skipped: "):
                skipreason = bin_xml_escape(skipreason[9:])
            self.append(
                Junit.skipped("%s:%s: %s" % (filename, lineno, skipreason),
                              type="pytest.skip",
                              message=skipreason))
        self.write_captured_output(report)

    def finalize(self):
        data = self.to_xml().unicode(indent=0)
        self.__dict__.clear()
        self.to_xml = lambda: py.xml.raw(data)


@pytest.fixture
<<<<<<< HEAD
def record_property(request):
    """Add an extra properties the calling test.
    User properties become part of the test report and are available to the
    configured reporters, like JUnit XML.
    The fixture is callable with ``(name, value)``.
=======
def record_xml_property(request):
    """Add extra xml properties to the tag for the calling test.
    The fixture is callable with ``(name, value)``, with value being automatically
    xml-encoded.

    Example::

        def test_function(record_xml_property):
            record_xml_property("example_key", 1)
>>>>>>> 93847bfe
    """
    request.node.warn(
        code='C3',
        message='record_property is an experimental feature',
    )

    def append_property(name, value):
        request.node.user_properties.append((name, value))
    return append_property


@pytest.fixture
def record_xml_property(record_property):
    """(Deprecated) use record_property."""
    import warnings
    from _pytest import deprecated
    warnings.warn(
        deprecated.RECORD_XML_PROPERTY,
        DeprecationWarning,
        stacklevel=2
    )

    return record_property


@pytest.fixture
def record_xml_attribute(request):
    """Add extra xml attributes to the tag for the calling test.
    The fixture is callable with ``(name, value)``, with value being
    automatically xml-encoded
    """
    request.node.warn(
        code='C3',
        message='record_xml_attribute is an experimental feature',
    )
    xml = getattr(request.config, "_xml", None)
    if xml is not None:
        node_reporter = xml.node_reporter(request.node.nodeid)
        return node_reporter.add_attribute
    else:
        def add_attr_noop(name, value):
            pass

        return add_attr_noop


def pytest_addoption(parser):
    group = parser.getgroup("terminal reporting")
    group.addoption(
        '--junitxml', '--junit-xml',
        action="store",
        dest="xmlpath",
        metavar="path",
        type=functools.partial(filename_arg, optname="--junitxml"),
        default=None,
        help="create junit-xml style report file at given path.")
    group.addoption(
        '--junitprefix', '--junit-prefix',
        action="store",
        metavar="str",
        default=None,
        help="prepend prefix to classnames in junit-xml output")
    parser.addini("junit_suite_name", "Test suite name for JUnit report", default="pytest")
    parser.addini("junit_logging", "Write captured log messages to JUnit report: "
                  "one of no|system-out|system-err",
                  default="no")  # choices=['no', 'stdout', 'stderr'])


def pytest_configure(config):
    xmlpath = config.option.xmlpath
    # prevent opening xmllog on slave nodes (xdist)
    if xmlpath and not hasattr(config, 'slaveinput'):
        config._xml = LogXML(xmlpath, config.option.junitprefix,
                             config.getini("junit_suite_name"),
                             config.getini("junit_logging"))
        config.pluginmanager.register(config._xml)


def pytest_unconfigure(config):
    xml = getattr(config, '_xml', None)
    if xml:
        del config._xml
        config.pluginmanager.unregister(xml)


def mangle_test_address(address):
    path, possible_open_bracket, params = address.partition('[')
    names = path.split("::")
    try:
        names.remove('()')
    except ValueError:
        pass
    # convert file path to dotted path
    names[0] = names[0].replace(nodes.SEP, '.')
    names[0] = _py_ext_re.sub("", names[0])
    # put any params back
    names[-1] += possible_open_bracket + params
    return names


class LogXML(object):
    def __init__(self, logfile, prefix, suite_name="pytest", logging="no"):
        logfile = os.path.expanduser(os.path.expandvars(logfile))
        self.logfile = os.path.normpath(os.path.abspath(logfile))
        self.prefix = prefix
        self.suite_name = suite_name
        self.logging = logging
        self.stats = dict.fromkeys([
            'error',
            'passed',
            'failure',
            'skipped',
        ], 0)
        self.node_reporters = {}  # nodeid -> _NodeReporter
        self.node_reporters_ordered = []
        self.global_properties = []
        # List of reports that failed on call but teardown is pending.
        self.open_reports = []
        self.cnt_double_fail_tests = 0

    def finalize(self, report):
        nodeid = getattr(report, 'nodeid', report)
        # local hack to handle xdist report order
        slavenode = getattr(report, 'node', None)
        reporter = self.node_reporters.pop((nodeid, slavenode))
        if reporter is not None:
            reporter.finalize()

    def node_reporter(self, report):
        nodeid = getattr(report, 'nodeid', report)
        # local hack to handle xdist report order
        slavenode = getattr(report, 'node', None)

        key = nodeid, slavenode

        if key in self.node_reporters:
            # TODO: breasks for --dist=each
            return self.node_reporters[key]

        reporter = _NodeReporter(nodeid, self)

        self.node_reporters[key] = reporter
        self.node_reporters_ordered.append(reporter)

        return reporter

    def add_stats(self, key):
        if key in self.stats:
            self.stats[key] += 1

    def _opentestcase(self, report):
        reporter = self.node_reporter(report)
        reporter.record_testreport(report)
        return reporter

    def pytest_runtest_logreport(self, report):
        """handle a setup/call/teardown report, generating the appropriate
        xml tags as necessary.

        note: due to plugins like xdist, this hook may be called in interlaced
        order with reports from other nodes. for example:

        usual call order:
            -> setup node1
            -> call node1
            -> teardown node1
            -> setup node2
            -> call node2
            -> teardown node2

        possible call order in xdist:
            -> setup node1
            -> call node1
            -> setup node2
            -> call node2
            -> teardown node2
            -> teardown node1
        """
        close_report = None
        if report.passed:
            if report.when == "call":  # ignore setup/teardown
                reporter = self._opentestcase(report)
                reporter.append_pass(report)
        elif report.failed:
            if report.when == "teardown":
                # The following vars are needed when xdist plugin is used
                report_wid = getattr(report, "worker_id", None)
                report_ii = getattr(report, "item_index", None)
                close_report = next(
                    (rep for rep in self.open_reports
                     if (rep.nodeid == report.nodeid and
                         getattr(rep, "item_index", None) == report_ii and
                         getattr(rep, "worker_id", None) == report_wid
                         )
                     ), None)
                if close_report:
                    # We need to open new testcase in case we have failure in
                    # call and error in teardown in order to follow junit
                    # schema
                    self.finalize(close_report)
                    self.cnt_double_fail_tests += 1
            reporter = self._opentestcase(report)
            if report.when == "call":
                reporter.append_failure(report)
                self.open_reports.append(report)
            else:
                reporter.append_error(report)
        elif report.skipped:
            reporter = self._opentestcase(report)
            reporter.append_skipped(report)
        self.update_testcase_duration(report)
        if report.when == "teardown":
            reporter = self._opentestcase(report)
            reporter.write_captured_output(report)

            for propname, propvalue in report.user_properties:
                reporter.add_property(propname, propvalue)

            self.finalize(report)
            report_wid = getattr(report, "worker_id", None)
            report_ii = getattr(report, "item_index", None)
            close_report = next(
                (rep for rep in self.open_reports
                 if (rep.nodeid == report.nodeid and
                     getattr(rep, "item_index", None) == report_ii and
                     getattr(rep, "worker_id", None) == report_wid
                     )
                 ), None)
            if close_report:
                self.open_reports.remove(close_report)

    def update_testcase_duration(self, report):
        """accumulates total duration for nodeid from given report and updates
        the Junit.testcase with the new total if already created.
        """
        reporter = self.node_reporter(report)
        reporter.duration += getattr(report, 'duration', 0.0)

    def pytest_collectreport(self, report):
        if not report.passed:
            reporter = self._opentestcase(report)
            if report.failed:
                reporter.append_collect_error(report)
            else:
                reporter.append_collect_skipped(report)

    def pytest_internalerror(self, excrepr):
        reporter = self.node_reporter('internal')
        reporter.attrs.update(classname="pytest", name='internal')
        reporter._add_simple(Junit.error, 'internal error', excrepr)

    def pytest_sessionstart(self):
        self.suite_start_time = time.time()

    def pytest_sessionfinish(self):
        dirname = os.path.dirname(os.path.abspath(self.logfile))
        if not os.path.isdir(dirname):
            os.makedirs(dirname)
        logfile = open(self.logfile, 'w', encoding='utf-8')
        suite_stop_time = time.time()
        suite_time_delta = suite_stop_time - self.suite_start_time

        numtests = (self.stats['passed'] + self.stats['failure'] +
                    self.stats['skipped'] + self.stats['error'] -
                    self.cnt_double_fail_tests)
        logfile.write('<?xml version="1.0" encoding="utf-8"?>')

        logfile.write(Junit.testsuite(
            self._get_global_properties_node(),
            [x.to_xml() for x in self.node_reporters_ordered],
            name=self.suite_name,
            errors=self.stats['error'],
            failures=self.stats['failure'],
            skips=self.stats['skipped'],
            tests=numtests,
            time="%.3f" % suite_time_delta, ).unicode(indent=0))
        logfile.close()

    def pytest_terminal_summary(self, terminalreporter):
        terminalreporter.write_sep("-",
                                   "generated xml file: %s" % (self.logfile))

    def add_global_property(self, name, value):
        self.global_properties.append((str(name), bin_xml_escape(value)))

    def _get_global_properties_node(self):
        """Return a Junit node containing custom properties, if any.
        """
        if self.global_properties:
            return Junit.properties(
                [
                    Junit.property(name=name, value=value)
                    for name, value in self.global_properties
                ]
            )
        return ''<|MERGE_RESOLUTION|>--- conflicted
+++ resolved
@@ -233,23 +233,17 @@
 
 
 @pytest.fixture
-<<<<<<< HEAD
 def record_property(request):
     """Add an extra properties the calling test.
     User properties become part of the test report and are available to the
     configured reporters, like JUnit XML.
-    The fixture is callable with ``(name, value)``.
-=======
-def record_xml_property(request):
-    """Add extra xml properties to the tag for the calling test.
     The fixture is callable with ``(name, value)``, with value being automatically
     xml-encoded.
 
     Example::
 
-        def test_function(record_xml_property):
-            record_xml_property("example_key", 1)
->>>>>>> 93847bfe
+        def test_function(record_property):
+            record_property("example_key", 1)
     """
     request.node.warn(
         code='C3',
