Holger Krekel, holger at merlinux eu
merlinux GmbH, Germany, office at merlinux eu

Contributors include::

Abdeali JK
Abhijeet Kasurde
Alexei Kozlenok
Anatoly Bubenkoff
Andreas Zeidler
Andy Freeland
Anthon van der Neut
Armin Rigo
Aron Curzon
Aviv Palivoda
Ben Webb
Benjamin Peterson
Bob Ippolito
Brian Dorsey
Brian Okken
Brianna Laugher
Bruno Oliveira
Cal Leeming
Carl Friedrich Bolz
Charles Cloud
Charnjit SiNGH (CCSJ)
Chris Lamb
Christian Theunert
Christian Tismer
Christopher Gilling
Daniel Grana
Daniel Hahler
Daniel Nuri
Danielle Jenkins
Dave Hunt
David Díaz-Barquero
David Mohr
David Vierra
Edison Gustavo Muenz
Eduardo Schettino
Elizaveta Shashkova
Endre Galaczi
Eric Hunsberger
Eric Hunsberger
Eric Siegerman
Erik M. Bray
Feng Ma
Florian Bruhin
Floris Bruynooghe
Gabriel Reis
Georgy Dyuldin
Graham Horler
Greg Price
Grig Gheorghiu
Guido Wesdorp
Harald Armin Massa
Ian Bicking
Jaap Broekhuizen
Jan Balster
Janne Vanhala
Jason R. Coombs
John Towler
Joshua Bronson
Jurko Gospodnetić
Katarzyna Jachim
Kale Kundert
Kevin Cox
Lee Kamentsky
Lukas Bednar
Maciek Fijalkowski
Maho
Marc Schlaich
Mark Abramowitz
Markus Unterwaditzer
Martijn Faassen
Martin Prusse
Martin K. Scherer
Matt Bachmann
Matt Williams
Michael Aquilina
Michael Birtwell
Michael Droettboom
Mike Lundy
Nicolas Delaby
Oleg Pidsadnyi
Oliver Bestwalter
Omar Kohl
Pieter Mulder
Piotr Banaszkiewicz
Punyashloka Biswal
Quentin Pradet
Ralf Schmitt
Raphael Pierzina
Roman Bolshakov
Ronny Pfannschmidt
Ross Lawley
Russel Winder
Ryan Wooden
Samuele Pedroni
<<<<<<< HEAD
Steffen Allner
=======
Stephan Obermann
>>>>>>> 7d60fcc0
Tareq Alayan
Simon Gomizelj
Stefano Taschini
Stefan Farmbauer
Thomas Grainger
Tom Viner
Trevor Bekolay
Vasily Kuznetsov
Wouter van Ackooy
Bernard Pratz<|MERGE_RESOLUTION|>--- conflicted
+++ resolved
@@ -97,11 +97,8 @@
 Russel Winder
 Ryan Wooden
 Samuele Pedroni
-<<<<<<< HEAD
 Steffen Allner
-=======
 Stephan Obermann
->>>>>>> 7d60fcc0
 Tareq Alayan
 Simon Gomizelj
 Stefano Taschini
