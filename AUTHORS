--- conflicted
+++ resolved
@@ -72,11 +72,8 @@
 Michael Droettboom
 Mike Lundy
 Nicolas Delaby
-<<<<<<< HEAD
 Oleg Pidsadnyi
-=======
 Oliver Bestwalter
->>>>>>> 393167b9
 Omar Kohl
 Pieter Mulder
 Piotr Banaszkiewicz
