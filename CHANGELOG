--- conflicted
+++ resolved
@@ -1,15 +1,12 @@
 Unreleased
 -----------------------------------
 
-<<<<<<< HEAD
 - fix issue287 by running all finalizers but saving the exception
   from the last failing finalizer and re-raising it so teardown will
   still have failed.
-=======
 - fix ordering when mock.patch or other standard decorator-wrappings
   are used with test methods.  This fixues issue346.  Thanks to
   Ronny Pfannschmidt and Donald Stufft for helping to isolate it.
->>>>>>> 73f36fc8
 
 - fix issue384 by removing the trial support code
   since the unittest compat enhancements allow
@@ -61,9 +58,6 @@
 - internally make varnames() deal with classes's __init__,
   although it's not needed by pytest itself atm.  Also
   fix caching.  Fixes issue376.
-
-- fix issue221 - handle importing of namespace-package with no 
-  __init__.py properly.
 
 Changes between 2.4.1 and 2.4.2
 -----------------------------------
