--- conflicted
+++ resolved
@@ -1132,7 +1132,6 @@
     node.get_marker("b").combined
 
 
-<<<<<<< HEAD
 def test_addmarker_order():
     node = Node("Test", config=mock.Mock(), session=mock.Mock(), nodeid="Test")
     node.add_marker("a")
@@ -1140,7 +1139,8 @@
     node.add_marker("c", append=False)
     extracted = [x.name for x in node.iter_markers()]
     assert extracted == ["c", "a", "b"]
-=======
+
+
 @pytest.mark.issue("https://github.com/pytest-dev/pytest/issues/3605")
 @pytest.mark.filterwarnings("ignore")
 def test_markers_from_parametrize(testdir):
@@ -1177,5 +1177,4 @@
     )
 
     result = testdir.runpytest()
-    result.assert_outcomes(passed=4)
->>>>>>> ef1b91ba
+    result.assert_outcomes(passed=4)