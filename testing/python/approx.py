--- conflicted
+++ resolved
@@ -28,13 +28,8 @@
         if sys.version_info[:2] == (2, 6):
             tol1, tol2, infr = '???', '???', '???'
         assert repr(approx(1.0)) == '1.0 {pm} {tol1}'.format(pm=plus_minus, tol1=tol1)
-<<<<<<< HEAD
-        assert repr(approx([1.0, 2.0])) == 'approx([1.0 {pm} {tol1}, 2.0 {pm} {tol2}])'.format(pm=plus_minus, tol1=tol1, tol2=tol2)
-        assert repr(approx((1.0, 2.0))) == 'approx((1.0 {pm} {tol1}, 2.0 {pm} {tol2}))'.format(pm=plus_minus, tol1=tol1, tol2=tol2)
-=======
         assert repr(approx([1.0, 2.0])) == '1.0 {pm} {tol1}, 2.0 {pm} {tol2}'.format(
             pm=plus_minus, tol1=tol1, tol2=tol2)
->>>>>>> b2a5ec3b
         assert repr(approx(inf)) == 'inf'
         assert repr(approx(1.0, rel=nan)) == '1.0 {pm} ???'.format(pm=plus_minus)
         assert repr(approx(1.0, rel=inf)) == '1.0 {pm} {infr}'.format(pm=plus_minus, infr=infr)
@@ -223,7 +218,6 @@
 
     def test_expecting_nan(self):
         examples = [
-<<<<<<< HEAD
                 (eq, nan, nan),
                 (eq, -nan, -nan),
                 (eq, nan, -nan),
@@ -236,47 +230,6 @@
 
             # If ``nan_ok=True``, then NaN is equal to NaN.
             assert op(a, approx(x, nan_ok=True))
-=======
-            (nan, nan),
-            (-nan, -nan),
-            (nan, -nan),
-            (0.0, nan),
-            (inf, nan),
-        ]
-        for a, x in examples:
-            # If there is a relative tolerance and the expected value is NaN,
-            # the actual tolerance is a NaN, which should be an error.
-            with pytest.raises(ValueError):
-                a != approx(x, rel=inf)
-
-            # You can make comparisons against NaN by not specifying a relative
-            # tolerance, so only an absolute tolerance is calculated.
-            assert a != approx(x, abs=inf)
-
-    def test_expecting_sequence(self):
-        within_1e8 = [
-            (1e8 + 1e0, 1e8),
-            (1e0 + 1e-8, 1e0),
-            (1e-8 + 1e-16, 1e-8),
-        ]
-        actual, expected = zip(*within_1e8)
-        assert actual == approx(expected, rel=5e-8, abs=0.0)
-
-    def test_expecting_sequence_wrong_len(self):
-        assert [1, 2] != approx([1])
-        assert [1, 2] != approx([1, 2, 3])
-
-    def test_complex(self):
-        within_1e6 = [
-            (1.000001 + 1.0j, 1.0 + 1.0j),
-            (1.0 + 1.000001j, 1.0 + 1.0j),
-            (-1.000001 + 1.0j, -1.0 + 1.0j),
-            (1.0 - 1.000001j, 1.0 - 1.0j),
-        ]
-        for a, x in within_1e6:
-            assert a == approx(x, rel=5e-6, abs=0)
-            assert a != approx(x, rel=5e-7, abs=0)
->>>>>>> b2a5ec3b
 
     def test_int(self):
         within_1e6 = [
