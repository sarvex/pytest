--- conflicted
+++ resolved
@@ -3124,7 +3124,6 @@
             E*Requested here:
             E*{1}:5
             *1 failed*
-<<<<<<< HEAD
             """.format(fixfile.strpath, testfile.basename))
 
 
@@ -3173,7 +3172,4 @@
     assert result.ret == 0
     result.stdout.fnmatch_lines([
         "*pytest_fixture_post_finalizer hook called*",
-    ])
-=======
-            """.format(fixfile.strpath, testfile.basename))
->>>>>>> 259b86b6
+    ])