"""
Sample setup.py script that generates an executable with pytest runner embedded.
"""
if __name__ == '__main__':
    from cx_Freeze import setup, Executable
    import pytest

    setup(
        name="runtests",
        version="0.1",
<<<<<<< HEAD
        description="exemple of how embedding pytest into an executable using cx_freeze",
=======
        description="example of how embedding py.test into an executable using cx_freeze",
>>>>>>> cc0920ce
        executables=[Executable("runtests_script.py")],
        options={"build_exe": {'includes': pytest.freeze_includes()}},
    )

<|MERGE_RESOLUTION|>--- conflicted
+++ resolved
@@ -1,19 +1,15 @@
-"""
-Sample setup.py script that generates an executable with pytest runner embedded.
-"""
-if __name__ == '__main__':
-    from cx_Freeze import setup, Executable
-    import pytest
-
-    setup(
-        name="runtests",
-        version="0.1",
-<<<<<<< HEAD
-        description="exemple of how embedding pytest into an executable using cx_freeze",
-=======
-        description="example of how embedding py.test into an executable using cx_freeze",
->>>>>>> cc0920ce
-        executables=[Executable("runtests_script.py")],
-        options={"build_exe": {'includes': pytest.freeze_includes()}},
-    )
-
+"""
+Sample setup.py script that generates an executable with pytest runner embedded.
+"""
+if __name__ == '__main__':
+    from cx_Freeze import setup, Executable
+    import pytest
+
+    setup(
+        name="runtests",
+        version="0.1",
+        description="example of how embedding pytest into an executable using cx_freeze",
+        executables=[Executable("runtests_script.py")],
+        options={"build_exe": {'includes': pytest.freeze_includes()}},
+    )
+